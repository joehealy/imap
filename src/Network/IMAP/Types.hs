--- conflicted
+++ resolved
@@ -188,17 +188,9 @@
   connectionPut' :: Connection -> BSC.ByteString -> m ()
   connectionGetChunk'' :: Connection -> (BSC.ByteString -> (a, BSC.ByteString)) -> m a
 
-<<<<<<< HEAD
-newtype Bytes a = Bytes BSC.ByteString
-
-class Monad m => OverloadableConnection m where
-  bytesWritten :: TVar (Bytes (m ()))
-  bytesToWrite :: TMVar (Bytes (m ()))
-=======
 instance Universe IO where
   connectionPut' = connectionPut
   connectionGetChunk'' = connectionGetChunk'
->>>>>>> 52cbd542
 
 instance Universe (ListT IO) where
   connectionPut' c d = liftIO $ connectionPut c d
