--- conflicted
+++ resolved
@@ -98,34 +98,6 @@
     (isJust $ L.find (=="NonJunk") otherFlags) @?= True
     (isJust $ L.find (=="$Phishing") otherFlags) @?= True
 
-<<<<<<< HEAD
-import Control.Monad.Trans.Identity
-
-type MyCon = IdentityT IO
-
-instance OverloadableConnection MyCon where
-  bytesWritten = unsafePerformIO . newTVarIO . Bytes $ BS.empty
-  bytesToWrite = unsafePerformIO $ newEmptyTMVarIO
-
-  connectionPut _ input = do
-    DT.trace ("writing " ++ (show input)) $ return ()
-    lift . atomically $ writeTVar (bytesWritten :: TVar (Bytes (IO ()))) (Bytes input)
-  connectionGetChunk' _ proc = lift . atomically $ do
-    Bytes bytes <- takeTMVar (bytesToWrite :: TMVar (Bytes (IO ())))
-    let (result, left) = proc bytes
-    putTMVar (bytesToWrite :: TMVar (Bytes (IO ()))) $ Bytes left
-    return result
-
-testLogin :: IO ()
-testLogin = do
-  runIdentityT $ do
-    connection <- liftIO connectServer
-    DT.trace "before" $ return ()
-    res <- login connection "a" "b"
-    Bytes written <- lift . atomically $ readTVar (bytesWritten :: TVar (Bytes (MyCon ())))
-    DT.traceShow written $ return ()
-=======
->>>>>>> 52cbd542
 
 tests :: TestTree
 tests = testGroup "Network.IMAP" [
