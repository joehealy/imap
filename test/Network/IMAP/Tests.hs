--- conflicted
+++ resolved
@@ -27,7 +27,6 @@
 
 import Control.Monad.Trans.Identity
 
-<<<<<<< HEAD
 data FakeState = FS {
   bytesWritten :: BS.ByteString,
   bytesToRead :: BS.ByteString
@@ -35,10 +34,6 @@
 
 def :: FakeState
 def = FS {bytesWritten = BS.empty, bytesToRead = "error replu"}
-=======
-instance Monad (IdentityT IO) where
-  (>>=) = (>>=)
->>>>>>> 97c678c0
 
 instance OverloadableConnection (S.StateT FakeState IO) where
   connectionPut' _ input = do
